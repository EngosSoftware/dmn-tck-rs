--- conflicted
+++ resolved
@@ -23,9 +23,9 @@
 extern crate serde_json;
 
 use std::any::Any;
+use std::fs;
 use std::path::{Path, PathBuf};
 use std::process::exit;
-use std::fs;
 
 use http::Uri;
 use reqwest::blocking::Client;
@@ -156,7 +156,7 @@
           match client.post(deploy_url).json(&params).send() {
             Ok(response) => match response.text() {
               Ok(text) => {
-                println!("{}", text);
+                println!("{}\n", text);
                 if text.contains("errors") {
                   exit(0);
                 }
@@ -191,13 +191,8 @@
   Ok(count)
 }
 
-<<<<<<< HEAD
-fn execute_tests(path: &PathBuf, client: &Client) -> Result<(), RunnerError> {
-  println!("\n\nProcessing file: {}", path.display());
-=======
 fn execute_tests(path: &PathBuf, client: &Client, wtr: &mut BufWriter<File>, evaluate_url: &str) -> Result<(), RunnerError> {
   println!("\nProcessing file: {}", path.display());
->>>>>>> 0a49476c
   print!("Validating...");
   validate_test_cases_file(&path)?;
   print!("OK");
@@ -213,10 +208,10 @@
         Some(t) => t.clone(),
         _ => format!("{}", test_case.typ),
       };
-      println!("\nEvaluating test case:");
-      println!("    id: {}", id);
-      println!("  name: {}", name);
-      println!("  type: {}", artifact);
+      print!(
+        "\nEVALUATING: test case id: {:>6}, result node name: '{}', artifact: '{}'\n",
+        id, name, artifact
+      );
       let params = EvaluateParams {
         artifact,
         name,
@@ -224,54 +219,52 @@
       };
       match client.post(evaluate_url).json(&params).send() {
         Ok(response) => {
-          println!("Response:");
-          println!("{}", response.text().unwrap());
+          println!("RESPONSE: {:?}\n", response.text().unwrap());
         }
         Err(reason) => println!("ERROR: {:?}", reason),
       }
+      println!("OK");
     }
     write_report(&path, &test_case, wtr);
   }
-<<<<<<< HEAD
-  // display_report(&path, &test_cases);
-=======
->>>>>>> 0a49476c
   Ok(())
 }
 
 fn write_report(path: &PathBuf, test_case: &TestCase, wtr: &mut BufWriter<File>) {
-    let mut file_name = "";
-    if let Some(path_os) = path.file_stem() {
-      if let Some(path_str) = path_os.to_str() {
-        file_name = path_str;
-      }
-    }
-
-    let mut dir_name = "";
-    if let Some(dir_str) = path.parent() {
-      if let Some(dir) = dir_str.to_str() {
-        dir_name = dir;
-      }
-    }
-
-    let mut test_id = "";
-    if let Some(id_ref) = test_case.id.as_ref() {
-      test_id = id_ref.as_str();
-    }
-
-    let mut test_result = "IGNORED";
-    for result in &test_case.result_nodes {
-      if result.error_result {
-        test_result = "FAILURE"
-      } else if let Some(expected) = &result.expected {
-        if let Some(computed) = &result.computed {
-          if expected.type_id() == computed.type_id() {
-            test_result = "SUCCESS"
-          }
-        }
-      }
-    }
-    wtr.write_all(prepare_report_line(&[dir_name, file_name, test_id, test_result, ""]).as_bytes()).expect("Cannot write to report.");
+  let mut file_name = "";
+  if let Some(path_os) = path.file_stem() {
+    if let Some(path_str) = path_os.to_str() {
+      file_name = path_str;
+    }
+  }
+
+  let mut dir_name = "";
+  if let Some(dir_str) = path.parent() {
+    if let Some(dir) = dir_str.to_str() {
+      dir_name = dir;
+    }
+  }
+
+  let mut test_id = "";
+  if let Some(id_ref) = test_case.id.as_ref() {
+    test_id = id_ref.as_str();
+  }
+
+  let mut test_result = "IGNORED";
+  for result in &test_case.result_nodes {
+    if result.error_result {
+      test_result = "FAILURE"
+    } else if let Some(expected) = &result.expected {
+      if let Some(computed) = &result.computed {
+        if expected.type_id() == computed.type_id() {
+          test_result = "SUCCESS"
+        }
+      }
+    }
+  }
+  wtr
+    .write_all(prepare_report_line(&[dir_name, file_name, test_id, test_result, ""]).as_bytes())
+    .expect("Cannot write to report.");
   // println!("{:?}", test_cases)
 }
 
@@ -281,7 +274,7 @@
 }
 
 fn prepare_report_line(values: &[&str; 5]) -> String {
-  format!("{}\n",values.map(|val| format!("\"{}\"",val)).join(","))
+  format!("{}\n", values.map(|val| format!("\"{}\"", val)).join(","))
 }
 
 fn usage() {
